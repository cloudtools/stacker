--- conflicted
+++ resolved
@@ -3,12 +3,10 @@
 - assertRenderedBlueprint always dumps current results [GH-528]
 - stacker now builds a DAG internally [GH-523]
 - an unecessary DescribeStacks network call was removed [GH-529]
-<<<<<<< HEAD
 - support stack json/yaml templates [GH-530]
-=======
 - logging output has been simplified and no longer uses ANSI escape sequences to clear the screen [GH-532]
 - logging output is now colorized in `--interactive` mode if the terminal has a TTY [GH-532]
->>>>>>> b9242f67
+
 
 ## 1.1.4 (2018-01-26)
 
