## Upcoming release

<<<<<<< HEAD
- add the ability to resolve native lookups in hook args
=======
## 1.7.0 (2019-04-07)

- Additional ECS unit tests [GH-696]
- Keypair unit tests [GH-700]
- Jinja2 templates in plain cloudformation templates [GH-701]
- Custom log output formats [GH-705]
- Python 3.7 unit tests in CircleCI [GH-711]
- Upload blueprint templates with bucket-owner-full-control ACL [GH-713]
- Change test runner from nose to py.test [GH-714]
- support for importing a local public key file with the keypair hook [GH-715]
- support for storing private keys in SSM parameter store with the keypair hook [GH-715]
>>>>>>> ad6013a0

## 1.6.0 (2019-01-21)

- New lookup format/syntax, making it more generic [GH-665]
- Allow lowercase y/Y when prompted [GH-674]
- Local package sources [GH-677]
- Add `in_progress` option to stack config [GH-678]
- Use default ACL for uploaded lambda code [GH-682]
- Display rollback reason after error [GH-687]
- ssm parameter types [GH-692]

## 1.5.0 (2018-10-14)

The big feature in this release is the introduction of "targets" which act as
sort of "virtual nodes" in the graph. It provides a nice way to logically group
stacks.

- Add support for "targets" [GH-572]
- Fix non-interactive changeset updates w/ stack policies [GH-657]
- Fix interactive_update_stack calls with empty string parameters [GH-658]
- Fix KMS unicode lookup in python 2 [GH-659]
- Locked stacks have no dependencies [GH-661]
- Set default profile earlier [GH-662]
- Get rid of recursion for tail retries and extend retry/timeout [GH-663]

## 1.4.1 (2018-08-28)

This is a minor bugfix release for 1.4.0, no major feature updates.

As of this release python 3.5+ support is no longer considered experimental, and should be stable.

Special thanks to @troyready for this release, I think most of these PRs were his :)

- allow raw cfn templates to be loaded from remote package\_sources [GH-638]
- Add missing config keys to s3 package source model [GH-642]
- Account for UsePreviousValue parameters in diff [GH-644]
- fix file lookup documented and actual return types [GH-646]
- Creates a memoized provider builder for AWS [GH-648]
- update git ref to explicitly return string (fix py3 bytes error) [GH-649]
- Lock botocore/boto to versions that work with moto [GH-651]

## 1.4.0 (2018-08-05)

- YAML & JSON codecs for `file` lookup [GH-537]
- Arbitrary `command` hook [GH-565]
- Fix datetime is not JSON serializable error [GH-591]
- Run dump and outline actions offline [GH-594]
- Helper Makefile for functional tests [GH-597]
- Python3 support!!! [GH-600]
- YAML blueprint testing framework [GH-606]
- new `add_output` helper on Blueprint [GH-611]
- Include lookup contents when lookups fail [GH-614]
- Fix issue with using previous value for parameters [GH-615]
- Stricter config parsing - only allow unrecognized config variables at the top-level [GH-623]
- Documentation for the `default` lookup [GH-636]
- Allow configs without stacks [GH-640]

## 1.3.0 (2018-05-03)

- Support for provisioning stacks in multiple accounts and regions has been added [GH-553], [GH-551]
- Added a `--profile` flag, which can be used to set the global default profile that stacker will use (similar to `AWS_PROFILE`) [GH-563]
- `class_path`/`template_path` are no longer required when a stack is `locked` [GH-557]
- Support for setting stack policies on stacks has been added [GH-570]

## 1.2.0 (2018-03-01)

The biggest change in this release has to do with how we build the graph
of dependencies between stacks. This is now a true DAG.  As well, to
speed up performance we now walk the graph in a threaded mode, allowing
true parallelism and speeding up "wide" stack graphs considerably.

- assertRenderedBlueprint always dumps current results [GH-528]
- The `--stacks` flag now automatically builds dependencies of the given stack [GH-523]
- an unecessary DescribeStacks network call was removed [GH-529]
- support stack json/yaml templates [GH-530]
- `stacker {build,destroy}` now executes stacks in parallel. Parallelism can be controled with a `-j` flag. [GH-531]
- logging output has been simplified and no longer uses ANSI escape sequences to clear the screen [GH-532]
- logging output is now colorized in `--interactive` mode if the terminal has a TTY [GH-532]
- removed the upper bound on the boto3 dependency [GH-542]

## 1.2.0rc2 (2018-02-27)

- Fix parameter handling for diffs [GH-540]
- Fix an issue where SIGTERM/SIGINT weren't handled immediately [GH-543]
- Log a line when SIGINT/SIGTERM are handled [GH-543]
- Log failed steps at the end of plan execution [GH-543]
- Remove upper bound on boto3 dependency [GH-542]

## 1.2.0rc1 (2018-02-15)

The biggest change in this release has to do with how we build the graph
of dependencies between stacks. This is now a true DAG.  As well, to
speed up performance we now walk the graph in a threaded mode, allowing
true parallelism and speeding up "wide" stack graphs considerably.

- assertRenderedBlueprint always dumps current results [GH-528]
- stacker now builds a DAG internally [GH-523]
- The `--stacks` flag now automatically builds dependencies of the given stack [GH-523]
- an unecessary DescribeStacks network call was removed [GH-529]
- support stack json/yaml templates [GH-530]
- `stacker {build,destroy}` now executes stacks in parallel. Parallelism can be controled with a `-j` flag. [GH-531]
- logging output has been simplified and no longer uses ANSI escape sequences to clear the screen [GH-532]
- logging output is now colorized in `--interactive` mode if the terminal has a TTY [GH-532]


## 1.1.4 (2018-01-26)

- Add `blueprint.to_json` for standalone rendering [GH-459]
- Add global config for troposphere template indent [GH-505]
- Add serverless transform/CREATE changeset types [GH-517]

## 1.1.3 (2017-12-23)

Bugfix release- primarily to deal with a bug that's been around since the
introduction of interactive mode/changesets. The bug primarily deals with the
fact that we weren't deleting Changesets that were not submitted. This didn't
affect anyone for the longest time, but recently people have started to hit
limits on the # of changesets in an account. The current thinking is that the
limits weren't enforced before, and only recently has been enforced.

- Add S3 remote package sources [GH-487]
- Make blueprint dump always create intermediate directories [GH-499]
- Allow duplicate keys for most config mappings except `stacks` [GH-507]
- Remove un-submitted changesets [GH-513]

## 1.1.2 (2017-11-01)

This is a minor update to help deal with some of the issues between `stacker`
and `stacker_blueprints` both having dependencies on `troposphere`. It loosens
the dependencies, allowing stacker to work with any reasonably new version
of troposphere (anything greater than `1.9.0`). `stacker_blueprints` will
likely require newer versions of troposphere, as new types are introduced to
the blueprints, but it's unlikely we'll change the `troposphere` version string
for stacker, since it relies on only the most basic parts of the `troposphere`
API.

## 1.1.1 (2017-10-11)

This release is mostly about updating the dependencies for stacker to newer
versions, since that was missed in the last release.

## 1.1.0 (2017-10-08)

- `--max-zones` removed from CLI [GH-427]
- Ami lookup: add region specification [GH-433]
- DynamoDB Lookup [GH-434]
- Environment file is optional now [GH-436]
- New functional test suite [GH-439]
- Structure config object using Schematics [GH-443]
- S3 endpoint fallback [GH-445]
- Stack specific tags [GH-450]
- Allow disabling of stacker bucket (direct CF updates) [GH-451]
- Uniform deprecation warnings [GH-452]
- Remote configuration support [GH-458]
- TroposphereType updates [GH-462]
- Fix replacements-only issue [GH-464]
- testutil enhancments to blueprint testing [GH-467]
- Removal of Interactive Provider (now combined w/ default provider) [GH-469]
- protected stacks [GH-472]
- MUCH Better handling of stack rollbacks & recreations [GH-473]
- follow\_symlinks argument for aws lambda hook [GH-474]
- Enable service\_role for cloudformation operations [GH-476]
- Allow setting stack description from config [GH-477]
- Move S3 templates into sub-directories [GH-478]

## 1.0.4 (2017-07-07)

- Fix issue w/ tail being required (but not existing) on diff/info/etc [GH-429]

## 1.0.3 (2017-07-06)

There was some reworking on how regions are handled, specifically around
s3 and where the buckets for both stacker and the awslambda lookup are created.
Now the stacker bucket will default to being created in the region where the
stacks are being created (ie: from the `--region` argument). If you want to
have the bucket be in a different region you now can set the
`stacker_bucket_region` top level config value.

For the awslambda hook, you also have the option of using `bucket_region` as
an argument, provided you are using a custom `bucket` for the hook. If you
are not using a custom bucket, then it will use the logic used above.

- add ami lookup [GH-360]
- Add support for Property objects in TroposphereType variables [GH-379]
- Add debugging statements to sys.path appending [GH-385]
- Catch undefined variable value [GH-388]
- Exponential backoff waiting for AWS changeset to stabilize [GH-389]
- Add parameter changes to diff output [GH-394]
- Add CODE\_OF\_CONDUCT.md [GH-399]
- Add a hint for forbidden bucket access [GH-401]
- Fix issues w/ "none" as variable values [GH-405]
- Remove extra '/' in blueprint tests [GH-409]
- Fix dump provider interaction with lookups [GH-410]
- Add ssmstore lookup docs [GH-411]
- Fix issue w/ s3 buckets in different regions [GH-413, GH-417]
- Disable loop logger whe --tail is provided [GH-414]
- Add envvar lookup [GH-418]

## 1.0.2 (2017-05-10)

- fix lambda hook determinism [GH-372]
- give lambda hook ability to upload to a prefix [GH-376]
- fix bad argument for approval in interactive provider [GH-381]

## 1.0.1 (2017-04-24)

- rxref lookup [GH-328]
- Cleaned up raise statement in blueprints [GH-348]
- Fix missing default provider for build\_parameters [GH-353]
- Setup codecov [GH-354]
- Added blueprint testing harness [GH-362]
- context hook\_data lookup [GH-366]

## 1.0.0 (2017-03-04)

This is a major release with the main change being the removal of the old
Parameters logic in favor of Blueprint Variables and Lookups.

- Add support for resolving variables when calling `dump`[GH-231]
- Remove old Parameters code [GH-232]
- Pass Context & Provider to hooks [GH-233]
- Fix Issue w/ Dump [GH-241]
- Support `allowed_values` within variable definitions [GH-245]
- Fix filehandler lookups with pseudo parameters [GH-247]
- keypair hook update to match route53 update [GH-248]
- Add support for `TroposphereType` [GH-249]
- Allow = in lookup contents [GH-251]
- Add troposphere types [GH-257]
- change capabilities to CAPABILITY\_NAMED\_IAM [GH-262]
- Disable transformation of variables [GH-266]
- Support destroying a subset of stacks [GH-278]
- Update all hooks to use advanced results [GH-285]
- Use sys\_path for hooks and lookups [GH-286]
- Remove last of botocore connections [GH-287]
- Remove --var flag [GH-289]
- Avoid dictionary sharing pollution [GH-293]
- Change aws\_lambda hook handler to use proper parameters [GH-297]
- New `split` lookup handler [GH-302]
- add parse\_user\_data [GH-306]
- Add credential caching [GH-307]
- Require explicit call to `output` lookup [GH-310]
- Convert booleans to strings for CFNTypes [GH-311]
- Add ssmstore as a lookup type [GH-314]
- Added region to the ssm store test client [GH-316]
- Add default lookup [GH-317]
- Clean up errors from variables [GH-319]

## 0.8.6 (2017-01-26)

- Support destroying subset of stacks [GH-278]
- Update all hooks to use advanced results [GH-285]
- Use sys\_path for hooks and lookups [GH-286]
- Remove last of botocore conns [GH-287]
- Avoid dictionary sharing pollution [GH-293]

## 0.8.5 (2016-11-28)

- Allow `=` in lookup input [GH-251]
- Add hook for uploading AWS Lambda functions [GH-252]
- Upgrade hard coded capabilities to include named IAM [GH-262]
- Allow hooks to return results that can be looked up later [GH-270]

## 0.8.4 (2016-11-01)

- Fix an issue w/ boto3 version string not working with older setuptools

## 0.8.3 (2016-10-31)

- pass context to hooks as a kwarg [GH-234]
- Fix file handler lookups w/ pseudo parameters [GH-239]
- Allow use of later boto3 [GH-253]

## 0.8.1 (2016-09-22)

Minor update to remove dependencies on stacker\_blueprints for tests, since it
resulted in a circular dependency.  This is just a fix to get tests running again,
and results in no change in functionality.

## 0.8.0 (2016-09-22)

This is a big release which introduces the new concepts of Blueprint Variables
and Lookups. A lot of folks contributed to this release - in both code, and just
testing of the new features.  Thanks to:

@kylev, @oliviervg1, @datadotworld, @acmcelwee, @troyready, @danielkza, and @ttarhan

Special thanks to @mhahn who did the bulk of the heavy lifting in this release, and
the work towards 1.0!

- Add docs on config, environments & translators [GH-157]
- locked output changed to debug [GH-159]
- Multi-output parameter doc [GH-160]
- Remove spaces from multi-item parameters [GH-161]
- Remove blueprints & configs in favor of stacker\_blueprints [GH-163]
- Clean up plan/status split [GH-165]
- Allow s3 server side encryption [GH-167]
- Support configurable namespace delimiter [GH-169]
- Support tags as a new top-level keyword [GH-171]
- Update to boto3 [GH-174]
- Interactive AWS Provider [GH-178]
- Add config option for appending to sys.path [GH-179]
- More condensed output [GH-182]
- File loading lookup [GH-185]
- Handle stacks without parameters [GH-193]
- Implement blueprint variables & lookups [GH-194]
- Fix traceback on interactive provider when adding resources [GH-198]
- kms lookup [GH-200]
- Compatible release version dependencies [GH-201]
- add xref lookup [GH-202]
- Update docstrings for consistency [GH-204]
- Add support for CFN Parameter types in Blueprint Variables [GH-206]
- Deal w/ multiprocessing library sharing ssl connections [GH-208]
- Fix issues with slashes inside variable lookups [GH-213]
- Custom validators for blueprint variables [GH-218]

## 0.6.3 (2016-05-24)
- add `stacker dump` subcommand for testing stack/blueprints [GH-156]

## 0.6.2 (2016-05-17)
- Allow users to override name of bucket to store templates [GH-145]
- Add support for passing environment variables on the cli via --env [GH-148]
- Cleanup output on non-verbose runs [GH-153]
- Added `compare_env` command, for easier comparing of environment files [GH-155]

## 0.6.1 (2016-02-11)
- Add support for the 'stacker diff' command [GH-133]
- Python boolean parameters automatically converted to strings for CloudFormation [GH-136]
- No longer require mappings in config [GH-140]
- Skipped steps now include a reason [GH-141]

## 0.6.0 (2016-01-07)

- Support tailing cloudformation event stream when building/destroying stacks [GH-90]
- More customizable ASG userdata & options [GH-100]
- Deprecate 'blueprints' in favor of 'stacker\_blueprints' package [GH-125]
- Add KMS based encryption translator [GH-126]
- Fix typo in ASG customization [GH-127]
- Allow file:// prefix with KMS encryption translator [GH-128]
- No longer require a confirmation if the user passes the `--force` flag when destroying [GH-131]

## 0.5.4 (2015-12-03)

- Fix memory leak issue (GH-111) [GH-114]
- Add enabled flag to stacks [GH-115]
- Add support for List<AWS::EC2::*> parameters [GH-117]
- Add eu-west-1 support for empire [GH-116]
- Move get\_fqn to a function, add tests [GH-119]
- Add new postgres versions (9.4.4, 9.4.5) [GH-121]
- Handle blank parameter values [GH-120]

## 0.5.3 (2015-11-03)

- Add --version [GH-91]
- Simplify environment file to key: value, rather than YAML [GH-94]
- Ensure certificate exists hook [GH-94]
- Ensure keypair exists hook [GH-99]
- Custom field constructors & vault encryption [GH-95]
- DBSnapshotIdentifier to RDS blueprints [GH-105]
- Empire ECS Agent telemetry support fixes, use new Empire AMI [GH-107]
- Remove stack tags [GH-110]

## 0.5.2 (2015-09-10)

- Add Dockerfile/image [GH-87]
- Clean up environment docs [GH-88]
- Make StorageType configurable in RDS v2 [GH-92]

## 0.5.1 (2015-09-08)

- Add info subcommand [GH-73]
- Move namespace into environment [GH-72]
- Simplified basecommand [GH-74]
- Documentation updates [GH-75, GH-77, GH-78]
- aws\_helper removal [GH-79]
- Move VPC to use LOCAL\_PARAMETERS [GH-81]
- Lower default AZ count to 2 [GH-82]
- Allow use of all parameter properties [GH-83]
- Parameter gathering in method [GH-84]
- NoEcho on sensitive parameters in blueprnts [GH-85]
- Version 2 RDS Blueprints [GH-86]

## 0.5.0 (2015-08-13)

- stacker subcommands [GH-35]
- Added Empire production stacks [GH-43]
  - Major change in internal code layout & added testing
- added destroy subcommand [GH-59]
- Local Blueprint Parameters [GH-61]
- Lockable stacks [GH-62]
- Deal with Cloudformation API throttling [GH-64]
- Clarify Remind's usage of stacker in README [GH-70]

## 0.4.1 (2015-07-23)

- Stack Specific Parameters [GH-32]
- Random fixes & cleanup [GH-34]
- Handle skipped rollbacks [GH-36]
- Internal zone detection [GH-39]
- Internal hostname conditional [GH-40]
- Empire production stacks [GH-43]

## 0.4.0 (2015-05-13)

- Optional internal DNS Zone on vpc blueprint [GH-29]
- Add environment concept [GH-27]
- Optional internal zone cname for rds databases [GH-30]

## 0.3.0 (2015-05-05)

- remove auto-subnet splitting in vpc stack (GH-25)
- create bucket in correct region (GH-17, GH-23)
- asg sets optionally sets up ELB w/ (optional) SSL
- Remove DNS core requirement, add plugin/hook system (GH-26)

## 0.2.2 (2015-03-31)

- Allow AWS to generate the DBInstanceIdentifier

## 0.2.1 (2015-03-31)
- Bah, typo in version string, fixing

## 0.2.0 (2015-03-31)

- New taxonomy (GH-18)
- better setup.py (GH-16) - thanks mhahn
- Use exitsing parameters (GH-20)
- Able to work on subset of stacks (GH-14)
- Config cleanup (GH-9)<|MERGE_RESOLUTION|>--- conflicted
+++ resolved
@@ -1,8 +1,7 @@
 ## Upcoming release
 
-<<<<<<< HEAD
 - add the ability to resolve native lookups in hook args
-=======
+
 ## 1.7.0 (2019-04-07)
 
 - Additional ECS unit tests [GH-696]
@@ -14,7 +13,6 @@
 - Change test runner from nose to py.test [GH-714]
 - support for importing a local public key file with the keypair hook [GH-715]
 - support for storing private keys in SSM parameter store with the keypair hook [GH-715]
->>>>>>> ad6013a0
 
 ## 1.6.0 (2019-01-21)
 
