import os
from setuptools import setup, find_packages
import glob

<<<<<<< HEAD
VERSION = "1.0.0a4"
=======
VERSION = "0.8.5"
>>>>>>> 0cf1df67

src_dir = os.path.dirname(__file__)

install_requires = [
    "troposphere~=1.9.0",
    "boto3>=1.3.1,<1.5.0",
    "PyYAML~=3.11",
    "awacs~=0.6.0",
    "colorama~=0.3.7",
    "formic~=0.9b"
]

tests_require = [
    "nose~=1.0",
    "mock~=2.0.0",
    "moto~=0.4.25",
    "testfixtures~=4.10.0",
]


def read(filename):
    full_path = os.path.join(src_dir, filename)
    with open(full_path) as fd:
        return fd.read()


if __name__ == "__main__":
    setup(
        name="stacker",
        version=VERSION,
        author="Michael Barrett",
        author_email="loki77@gmail.com",
        license="New BSD license",
        url="https://github.com/remind101/stacker",
        description="Opinionated AWS CloudFormation Stack manager",
        long_description=read("README.rst"),
        packages=find_packages(),
        scripts=glob.glob(os.path.join(src_dir, "scripts", "*")),
        install_requires=install_requires,
        tests_require=tests_require,
        test_suite="nose.collector",
    )<|MERGE_RESOLUTION|>--- conflicted
+++ resolved
@@ -2,11 +2,7 @@
 from setuptools import setup, find_packages
 import glob
 
-<<<<<<< HEAD
-VERSION = "1.0.0a4"
-=======
-VERSION = "0.8.5"
->>>>>>> 0cf1df67
+VERSION = "1.0.0a5"
 
 src_dir = os.path.dirname(__file__)
 
