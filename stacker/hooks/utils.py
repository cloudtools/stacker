--- conflicted
+++ resolved
@@ -6,12 +6,9 @@
 import collections
 import logging
 
-<<<<<<< HEAD
 from ..variables import Variable, resolve_variables
-from ..util import load_object_from_string
-=======
 from stacker.util import load_object_from_string
->>>>>>> ad6013a0
+
 
 logger = logging.getLogger(__name__)
 
@@ -50,7 +47,6 @@
     for hook in hooks:
         data_key = hook.data_key
         required = hook.required
-<<<<<<< HEAD
         enabled = hook.enabled
 
         if isinstance(hook.args, dict):
@@ -60,10 +56,6 @@
         else:
             kwargs = hook.args or {}
 
-=======
-        kwargs = hook.args or {}
-        enabled = hook.enabled
->>>>>>> ad6013a0
         if not enabled:
             logger.debug("hook with method %s is disabled, skipping",
                          hook.path)
