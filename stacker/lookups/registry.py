<<<<<<< HEAD
from ..exceptions import UnknownLookupType, FailedVariableLookup
=======
from __future__ import print_function
from __future__ import division
from __future__ import absolute_import
from past.builtins import basestring
from ..exceptions import UnknownLookupType
>>>>>>> 1cb24aa1
from ..util import load_object_from_string

from .handlers import output
from .handlers import kms
from .handlers import xref
from .handlers import ssmstore
from .handlers import dynamodb
from .handlers import envvar
from .handlers import rxref
from .handlers import ami
from .handlers import file as file_handler
from .handlers import split
from .handlers import default
from .handlers import hook_data

LOOKUP_HANDLERS = {}


def register_lookup_handler(lookup_type, handler_or_path):
    """Register a lookup handler.

    Args:
        lookup_type (str): Name to register the handler under
        handler_or_path (OneOf[func, str]): a function or a path to a handler

    """
    handler = handler_or_path
    if isinstance(handler_or_path, basestring):
        handler = load_object_from_string(handler_or_path)
    LOOKUP_HANDLERS[lookup_type] = handler


def unregister_lookup_handler(lookup_type):
    """Unregister the specified lookup type.

    This is useful when testing various lookup types if you want to unregister
    the lookup type after the test runs.

    Args:
        lookup_type (str): Name of the lookup type to unregister

    """
    LOOKUP_HANDLERS.pop(lookup_type, None)


def resolve_lookups(variable, context, provider):
    """Resolve a set of lookups.

    Args:
        variable (:class:`stacker.variables.Variable`): The variable resolving
            it's lookups.
        context (:class:`stacker.context.Context`): stacker context
        provider (:class:`stacker.provider.base.BaseProvider`): subclass of the
            base provider

    Returns:
        dict: dict of Lookup -> resolved value

    """
    resolved_lookups = {}
    for lookup in variable.lookups:
        try:
            handler = LOOKUP_HANDLERS[lookup.type]
        except KeyError:
            raise UnknownLookupType(lookup)
        try:
            resolved_lookups[lookup] = handler(
                value=lookup.input,
                context=context,
                provider=provider,
            )
        except Exception as e:
            raise FailedVariableLookup(variable.name, lookup, e)
    return resolved_lookups


register_lookup_handler(output.TYPE_NAME, output.handler)
register_lookup_handler(kms.TYPE_NAME, kms.handler)
register_lookup_handler(ssmstore.TYPE_NAME, ssmstore.handler)
register_lookup_handler(envvar.TYPE_NAME, envvar.handler)
register_lookup_handler(xref.TYPE_NAME, xref.handler)
register_lookup_handler(rxref.TYPE_NAME, rxref.handler)
register_lookup_handler(ami.TYPE_NAME, ami.handler)
register_lookup_handler(file_handler.TYPE_NAME, file_handler.handler)
register_lookup_handler(split.TYPE_NAME, split.handler)
register_lookup_handler(default.TYPE_NAME, default.handler)
register_lookup_handler(hook_data.TYPE_NAME, hook_data.handler)
register_lookup_handler(dynamodb.TYPE_NAME, dynamodb.handler)<|MERGE_RESOLUTION|>--- conflicted
+++ resolved
@@ -1,12 +1,9 @@
-<<<<<<< HEAD
-from ..exceptions import UnknownLookupType, FailedVariableLookup
-=======
 from __future__ import print_function
 from __future__ import division
 from __future__ import absolute_import
 from past.builtins import basestring
-from ..exceptions import UnknownLookupType
->>>>>>> 1cb24aa1
+
+from ..exceptions import UnknownLookupType, FailedVariableLookup
 from ..util import load_object_from_string
 
 from .handlers import output
