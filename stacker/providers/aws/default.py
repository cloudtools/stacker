import json
import yaml
import logging
import os
import time
import urlparse

import botocore.exceptions

from ..base import BaseProvider
from ... import exceptions
from ...util import retry_with_backoff
from stacker.session_cache import get_session

from ...actions.diff import (
    DictValue,
    diff_parameters,
    format_params_diff as format_diff
)

logger = logging.getLogger(__name__)

MAX_TAIL_RETRIES = 5


def template_args(template):
    """Given a template object, this will return a dict that can be used in
    CreateStack/UpdateStack calls, based on whether or not the template is
    inline, or uploaded to S3.

    Args:
        template (:class:`stacker.providers.base.Template`): The template
            object.

    """
    if template.url:
        return {'TemplateURL': template.url}
    else:
        return {'TemplateBody': template.body}


def get_output_dict(stack):
    """Returns a dict of key/values for the outputs for a given CF stack.

    Args:
        stack (dict): The stack object to get
            outputs from.

    Returns:
        dict: A dictionary with key/values for each output on the stack.

    """
    outputs = {}
    for output in stack['Outputs']:
        logger.debug("    %s %s: %s", stack['StackName'], output['OutputKey'],
                     output['OutputValue'])
        outputs[output['OutputKey']] = output['OutputValue']
    return outputs


def retry_on_throttling(fn, attempts=3, args=None, kwargs=None):
    """Wrap retry_with_backoff to handle AWS Cloudformation Throttling.

    Args:
        fn (function): The function to call.
        attempts (int): Maximum # of attempts to retry the function.
        args (list): List of positional arguments to pass to the function.
        kwargs (dict): Dict of keyword arguments to pass to the function.

    Returns:
        passthrough: This returns the result of the function call itself.

    Raises:
        passthrough: This raises any exceptions the function call raises,
            except for boto.exception.BotoServerError, provided it doesn't
            retry more than attempts.
    """
    def _throttling_checker(exc):
        """

        Args:
        exc (botocore.exceptions.ClientError): Expected exception type

        Returns:
             boolean: indicating whether this error is a throttling error
        """
        if exc.response['ResponseMetadata']['HTTPStatusCode'] == 400 and \
                exc.response['Error']['Code'] == "Throttling":
            logger.debug("AWS throttling calls.")
            return True
        return False

    return retry_with_backoff(fn, args=args, kwargs=kwargs, attempts=attempts,
                              exc_list=(botocore.exceptions.ClientError, ),
                              retry_checker=_throttling_checker)


def s3_fallback(fqn, template_url, parameters, tags, method,
                change_set_name=None):
    logger.warn("DEPRECATION WARNING: Falling back to legacy "
                "stacker S3 bucket region for templates. See "
                "http://stacker.readthedocs.io/en/latest/config.html#s3-bucket"
                " for more information.")
    # extra line break on purpose to avoid status updates removing URL
    # from view
    logger.warn("\n")
    logger.debug("Modifying the S3 TemplateURL to point to "
                 "us-east-1 endpoint")
    template_url_parsed = urlparse.urlparse(template_url)
    template_url_parsed = template_url_parsed._replace(
        netloc="s3.amazonaws.com")
    template_url = urlparse.urlunparse(template_url_parsed)
    logger.debug("Using template_url: %s", template_url)
    kwargs = dict(StackName=fqn,
                  TemplateURL=template_url,
                  Parameters=parameters,
                  Tags=tags,
                  Capabilities=["CAPABILITY_NAMED_IAM"],
                  )
    if change_set_name:
        kwargs['ChangeSetName'] = change_set_name
    response = retry_on_throttling(method, kwargs=kwargs)
    return response


def get_change_set_name():
    """Return a valid Change Set Name.

    The name has to satisfy the following regex:
        [a-zA-Z][-a-zA-Z0-9]*

    And must be unique across all change sets.

    """
    return 'change-set-{}'.format(int(time.time()))


def requires_replacement(changeset):
    """Return the changes within the changeset that require replacement.

    Args:
        changeset (list): List of changes

    Returns:
        list: A list of changes that require replacement, if any.

    """
    return [r for r in changeset if r["ResourceChange"].get(
            "Replacement", False) == "True"]


def get_raw_input(message):
    """ Just a wrapper for raw_input for testing purposes. """
    return raw_input(message)


def ask_for_approval(full_changeset=None, params_diff=None,
                     include_verbose=False):
    """Prompt the user for approval to execute a change set.

    Args:
        full_changeset (list, optional): A list of the full changeset that will
            be output if the user specifies verbose.
        params_diff (list, optional): A list of DictValue detailing the
            differences between two parameters returned by
            :func:`stacker.actions.diff.diff_dictionaries`
        include_verbose (bool, optional): Boolean for whether or not to include
            the verbose option

    """
    approval_options = ['y', 'n']
    if include_verbose:
        approval_options.append('v')

    approve = get_raw_input("Execute the above changes? [{}] ".format(
        '/'.join(approval_options)))

    if include_verbose and approve == "v":
        if params_diff:
            logger.info(
                "Full changeset:\n\n%s\n%s",
                format_params_diff(params_diff),
                yaml.safe_dump(full_changeset),
            )
        else:
            logger.info(
                "Full changeset:\n%s",
                yaml.safe_dump(full_changeset),
            )
        return ask_for_approval()
    elif approve != "y":
        raise exceptions.CancelExecution


def output_summary(fqn, action, changeset, params_diff,
                   replacements_only=False):
    """Log a summary of the changeset.

    Args:
        fqn (string): fully qualified name of the stack
        action (string): action to include in the log message
        changeset (list): AWS changeset
        params_diff (list): A list of dictionaries detailing the differences
            between two parameters returned by
            :func:`stacker.actions.diff.diff_dictionaries`
        replacements_only (bool, optional): boolean for whether or not we only
            want to list replacements

    """
    replacements = []
    changes = []
    for change in changeset:
        resource = change['ResourceChange']
        replacement = resource.get('Replacement') == 'True'
        summary = '- %s %s (%s)' % (
            resource['Action'],
            resource['LogicalResourceId'],
            resource['ResourceType'],
        )
        if replacement:
            replacements.append(summary)
        else:
            changes.append(summary)

    summary = ''
    if params_diff:
        summary += summarize_params_diff(params_diff)
    if replacements:
        if not replacements_only:
            summary += 'Replacements:\n'
        summary += '\n'.join(replacements)
    if changes:
        if summary:
            summary += '\n'
        summary += 'Changes:\n%s' % ('\n'.join(changes))
    logger.info('%s %s:\n%s', fqn, action, summary)


def format_params_diff(params_diff):
    """ Just a wrapper for stacker.actions.diff.format_params_diff
    for testing purposes.
    """
    return format_diff(params_diff)


def summarize_params_diff(params_diff):
    summary = ''

    added_summary = [v.key for v in params_diff
                     if v.status() is DictValue.ADDED]
    if added_summary:
        summary += 'Parameters Added: %s\n' % ', '.join(added_summary)

    removed_summary = [v.key for v in params_diff
                       if v.status() is DictValue.REMOVED]
    if removed_summary:
        summary += 'Parameters Removed: %s\n' % ', '.join(removed_summary)

    modified_summary = [v.key for v in params_diff
                        if v.status() is DictValue.MODIFIED]
    if modified_summary:
        summary += 'Parameters Modified: %s\n' % ', '.join(modified_summary)

    return summary


def wait_till_change_set_complete(cfn_client, change_set_id, try_count=25,
                                  sleep_time=.5, max_sleep=3):
    """ Checks state of a changeset, returning when it is in a complete state.

    Since changesets can take a little bit of time to get into a complete
    state, we need to poll it until it does so. This will try to get the
    state `try_count` times, waiting `sleep_time` * 2 seconds between each try
    up to the `max_sleep` number of seconds. If, after that time, the changeset
    is not in a complete state it fails. These default settings will wait a
    little over one minute.

    Args:
        cfn_client (:class:`botocore.client.CloudFormation`): Used to query
            cloudformation.
        change_set_id (str): The unique changeset id to wait for.
        try_count (int): Number of times to try the call.
        sleep_time (int): Time to sleep between attempts.
        max_sleep (int): Max time to sleep during backoff

    Return:
        dict: The response from cloudformation for the describe_change_set
            call.
    """
    complete = False
    response = None
    for i in range(try_count):
        response = retry_on_throttling(
            cfn_client.describe_change_set,
            kwargs={
                'ChangeSetName': change_set_id,
            },
        )
        complete = response["Status"] in ("FAILED", "CREATE_COMPLETE")
        if complete:
            break
        if sleep_time == max_sleep:
            logger.debug(
                "Still waiting on changeset for another %s seconds",
                sleep_time
            )
        time.sleep(sleep_time)

        # exponential backoff with max
        sleep_time = min(sleep_time * 2, max_sleep)
    if not complete:
        raise exceptions.ChangesetDidNotStabilize(change_set_id)
    return response


def create_change_set(cfn_client, fqn, template, parameters, tags,
                      replacements_only=False):
    logger.debug("Attempting to create change set for stack: %s.", fqn)
    args = {'StackName': fqn,
            'Parameters': parameters,
            'Tags': tags,
            'Capabilities': ["CAPABILITY_NAMED_IAM"],
            'ChangeSetName': get_change_set_name()}
    try:
        response = retry_on_throttling(
            cfn_client.create_change_set,
            kwargs=dict(args, **template_args(template))
        )
    except botocore.exceptions.ClientError as e:
        if e.response['Error']['Message'] == ('TemplateURL must reference '
                                              'a valid S3 object to which '
                                              'you have access.'):
            response = s3_fallback(fqn, template.url, parameters,
                                   tags, cfn_client.create_change_set,
                                   get_change_set_name())
        else:
            raise
    change_set_id = response["Id"]
    response = wait_till_change_set_complete(
        cfn_client, change_set_id
    )
    status = response["Status"]
    if status == "FAILED":
        status_reason = response["StatusReason"]
        if "didn't contain changes" in response["StatusReason"]:
            logger.debug(
                "Stack %s did not change, not updating.",
                fqn,
            )
            raise exceptions.StackDidNotChange
        raise exceptions.UnhandledChangeSetStatus(
            fqn, change_set_id, status, status_reason
        )

    execution_status = response["ExecutionStatus"]
    if execution_status != "AVAILABLE":
        raise exceptions.UnableToExecuteChangeSet(fqn,
                                                  change_set_id,
                                                  execution_status)

    changes = response["Changes"]
    return changes, change_set_id


class Provider(BaseProvider):

    """AWS CloudFormation Provider"""

    DELETED_STATUS = "DELETE_COMPLETE"
    IN_PROGRESS_STATUSES = (
        "CREATE_IN_PROGRESS",
        "UPDATE_COMPLETE_CLEANUP_IN_PROGRESS",
        "UPDATE_IN_PROGRESS",
        "DELETE_IN_PROGRESS",
    )
    COMPLETE_STATUSES = (
        "CREATE_COMPLETE",
        "UPDATE_COMPLETE",
    )

    def __init__(self, region, interactive=False, replacements_only=False,
                 **kwargs):
        self.region = region
        self._outputs = {}
        self._cloudformation = None
        self.interactive = interactive
        # replacements only is only used in interactive mode
        self.replacements_only = interactive and replacements_only
        # Necessary to deal w/ multiprocessing issues w/ sharing ssl conns
        # see: https://github.com/remind101/stacker/issues/196
        self._pid = os.getpid()

    @property
    def cloudformation(self):
        # deals w/ multiprocessing issues w/ sharing ssl conns
        # see https://github.com/remind101/stacker/issues/196
        pid = os.getpid()
        if pid != self._pid or not self._cloudformation:
            session = get_session(self.region)
            self._cloudformation = session.client('cloudformation')

        return self._cloudformation

    def get_stack(self, stack_name, **kwargs):
        try:
            return retry_on_throttling(
                self.cloudformation.describe_stacks,
                kwargs=dict(StackName=stack_name))['Stacks'][0]
        except botocore.exceptions.ClientError as e:
            if "does not exist" not in e.message:
                raise
            raise exceptions.StackDoesNotExist(stack_name)

    def get_stack_status(self, stack, **kwargs):
        return stack['StackStatus']

    def is_stack_completed(self, stack, **kwargs):
        return self.get_stack_status(stack) in self.COMPLETE_STATUSES

    def is_stack_in_progress(self, stack, **kwargs):
        return self.get_stack_status(stack) in self.IN_PROGRESS_STATUSES

    def is_stack_destroyed(self, stack, **kwargs):
        return self.get_stack_status(stack) == self.DELETED_STATUS

    def tail_stack(self, stack, retries=0, **kwargs):
        def log_func(e):
            event_args = [e['ResourceStatus'], e['ResourceType'],
                          e.get('ResourceStatusReason', None)]
            # filter out any values that are empty
            event_args = [arg for arg in event_args if arg]
            template = " ".join(["[%s]"] + ["%s" for _ in event_args])
            logger.info(template, *([stack.fqn] + event_args))

        if not retries:
            logger.info("Tailing stack: %s", stack.fqn)

        try:
            self.tail(stack.fqn,
                      log_func=log_func,
                      include_initial=False)
        except botocore.exceptions.ClientError as e:
            if "does not exist" in e.message and retries < MAX_TAIL_RETRIES:
                # stack might be in the process of launching, wait for a second
                # and try again
                time.sleep(1)
                self.tail_stack(stack, retries=retries + 1, **kwargs)
            else:
                raise

    @staticmethod
    def _tail_print(e):
        print("%s %s %s" % (e['ResourceStatus'],
                            e['ResourceType'],
                            e['EventId']))

    def get_events(self, stackname):
        """Get the events in batches and return in chronological order"""
        next_token = None
        event_list = []
        while 1:
            if next_token is not None:
                events = self.cloudformation.describe_stack_events(
                    StackName=stackname, NextToken=next_token
                )
            else:
                events = self.cloudformation.describe_stack_events(
                    StackName=stackname
                )
            event_list.append(events['StackEvents'])
            next_token = events.get('NextToken', None)
            if next_token is None:
                break
            time.sleep(1)
        return reversed(sum(event_list, []))

    def tail(self, stack_name, log_func=_tail_print, sleep_time=5,
             include_initial=True):
        """Show and then tail the event log"""
        # First dump the full list of events in chronological order and keep
        # track of the events we've seen already
        seen = set()
        initial_events = self.get_events(stack_name)
        for e in initial_events:
            if include_initial:
                log_func(e)
            seen.add(e['EventId'])

        # Now keep looping through and dump the new events
        while 1:
            events = self.get_events(stack_name)
            for e in events:
                if e['EventId'] not in seen:
                    log_func(e)
                    seen.add(e['EventId'])
            time.sleep(sleep_time)

    def destroy_stack(self, stack, **kwargs):
        logger.debug("Destroying stack: %s" % (self.get_stack_name(stack)))
        retry_on_throttling(self.cloudformation.delete_stack,
                            kwargs=dict(StackName=self.get_stack_name(stack)))
        return True

    def create_stack(self, fqn, template, parameters, tags, **kwargs):
        """Create a new Cloudformation stack.

        Args:
            fqn (str): The fully qualified name of the Cloudformation stack.
            template (:class:`stacker.providers.base.Template`): A Template
                object to use when creating the stack.
            parameters (list): A list of dictionaries that defines the
                parameter list to be applied to the Cloudformation stack.
            tags (list): A list of dictionaries that defines the tags
                that should be applied to the Cloudformation stack.
        """

        logger.debug("Attempting to create stack %s:.", fqn)
        logger.debug("    parameters: %s", parameters)
        logger.debug("    tags: %s", tags)
        if template.url:
            logger.debug("    template_url: %s", template.url)
        else:
            logger.debug("    no template url, uploading template "
                         "directly.")
        args = dict(StackName=fqn,
                    Parameters=parameters,
                    Tags=tags,
                    Capabilities=["CAPABILITY_NAMED_IAM"])
        try:
            retry_on_throttling(
                self.cloudformation.create_stack,
                kwargs=dict(args, **template_args(template)),
            )
        except botocore.exceptions.ClientError as e:
            if e.response['Error']['Message'] == ('TemplateURL must reference '
                                                  'a valid S3 object to which '
                                                  'you have access.'):
                s3_fallback(fqn, template.url, parameters, tags,
                            self.cloudformation.create_stack)
            else:
                raise

    def select_update_method(self, force_interactive):
        """Select the correct update method when updating a stack.

        Args:
            force_interactive (str): Whether or not to force interactive mode
                no matter what mode the provider is in.

        Returns:
            function: The correct object method to use when updating.
        """
        if self.interactive or force_interactive:
            return self.interactive_update_stack
        else:
            return self.default_update_stack

    def update_stack(self, fqn, template, old_parameters, parameters, tags,
                     force_interactive=False, **kwargs):
        """Update a Cloudformation stack.

        Args:
            fqn (str): The fully qualified name of the Cloudformation stack.
            template (:class:`stacker.providers.base.Template`): A Template
                object to use when updating the stack.
            old_parameters (list): A list of dictionaries that defines the
                parameter list on the existing Cloudformation stack.
            parameters (list): A list of dictionaries that defines the
                parameter list to be applied to the Cloudformation stack.
            tags (list): A list of dictionaries that defines the tags
                that should be applied to the Cloudformation stack.
            force_interactive (bool): A flag that indicates whether the update
                should be interactive. If set to True, interactive mode will
                be used no matter if the provider is in interactive mode or
                not. False will follow the behavior of the provider.
        """
        logger.debug("Attempting to update stack %s:", fqn)
        logger.debug("    parameters: %s", parameters)
        logger.debug("    tags: %s", tags)
        if template.url:
            logger.debug("    template_url: %s", template.url)
        else:
            logger.debug("    no template url, uploading template directly.")
<<<<<<< HEAD
        if self.interactive or force_interactive:
            update_method = self.interactive_update_stack
        else:
            update_method = self.default_update_stack
=======
        update_method = self.select_update_method(force_interactive)

>>>>>>> 403cf2e5
        return update_method(fqn, template, old_parameters, parameters, tags,
                             **kwargs)

    def interactive_update_stack(self, fqn, template, old_parameters,
                                 parameters, tags, **kwargs):
        """Update a Cloudformation stack in interactive mode.

        Args:
            fqn (str): The fully qualified name of the Cloudformation stack.
            template (:class:`stacker.providers.base.Template`): A Template
                object to use when updating the stack.
            old_parameters (list): A list of dictionaries that defines the
                parameter list on the existing Cloudformation stack.
            parameters (list): A list of dictionaries that defines the
                parameter list to be applied to the Cloudformation stack.
            tags (list): A list of dictionaries that defines the tags
                that should be applied to the Cloudformation stack.
        """
        logger.debug("Using interactive provider mode for %s.", fqn)
        changes, change_set_id = create_change_set(self.cloudformation, fqn,
                                                   template, parameters,
                                                   tags, **kwargs)
        params_diff = diff_parameters(
            self.params_as_dict(old_parameters),
            self.params_as_dict(parameters))

        action = "replacements" if self.replacements_only else "changes"
        full_changeset = changes
        if self.replacements_only:
            changes = requires_replacement(changes)

        if changes or params_diff:
            output_summary(fqn, action, changes, params_diff,
                           replacements_only=self.replacements_only)
            ask_for_approval(
                full_changeset=full_changeset,
                params_diff=params_diff,
                include_verbose=True,
            )

        retry_on_throttling(
            self.cloudformation.execute_change_set,
            kwargs={
                'ChangeSetName': change_set_id,
            },
        )

    def default_update_stack(self, fqn, template, old_parameters, parameters,
                             tags, **kwargs):
        """Update a Cloudformation stack in default mode.

        Args:
            fqn (str): The fully qualified name of the Cloudformation stack.
            template (:class:`stacker.providers.base.Template`): A Template
                object to use when updating the stack.
            old_parameters (list): A list of dictionaries that defines the
                parameter list on the existing Cloudformation stack.
            parameters (list): A list of dictionaries that defines the
                parameter list to be applied to the Cloudformation stack.
            tags (list): A list of dictionaries that defines the tags
                that should be applied to the Cloudformation stack.
        """

        logger.debug("Using default provider mode for %s.", fqn)
        args = dict(StackName=fqn,
                    Parameters=parameters,
                    Tags=tags,
                    Capabilities=["CAPABILITY_NAMED_IAM"])
        try:
            retry_on_throttling(
                self.cloudformation.update_stack,
                kwargs=dict(args, **template_args(template)),
            )
        except botocore.exceptions.ClientError as e:
            if "No updates are to be performed." in e.message:
                logger.debug(
                    "Stack %s did not change, not updating.",
                    fqn,
                )
                raise exceptions.StackDidNotChange
            elif e.response['Error']['Message'] == ('TemplateURL must '
                                                    'reference a valid '
                                                    'S3 object to which '
                                                    'you have access.'):
                s3_fallback(fqn, template.url, parameters, tags,
                            self.cloudformation.update_stack)
            else:
                raise

    def get_stack_name(self, stack, **kwargs):
        return stack['StackName']

    def get_outputs(self, stack_name, *args, **kwargs):
        if stack_name not in self._outputs:
            stack = self.get_stack(stack_name)
            self._outputs[stack_name] = get_output_dict(stack)
        return self._outputs[stack_name]

    def get_stack_info(self, stack_name):
        """ Get the template and parameters of the stack currently in AWS

        Returns [ template, parameters ]
        """
        stack = self.get_stack(stack_name)

        try:
            template = retry_on_throttling(
                self.cloudformation.get_template,
                kwargs=dict(StackName=stack_name))['TemplateBody']
        except botocore.exceptions.ClientError as e:
            if "does not exist" not in e.message:
                raise
            raise exceptions.StackDoesNotExist(stack_name)

        parameters = self.params_as_dict(stack.get('Parameters', []))

        return [json.dumps(template), parameters]

    @staticmethod
    def params_as_dict(parameters_list):
        parameters = dict()
        for p in parameters_list:
            parameters[p['ParameterKey']] = p['ParameterValue']
        return parameters<|MERGE_RESOLUTION|>--- conflicted
+++ resolved
@@ -581,15 +581,8 @@
             logger.debug("    template_url: %s", template.url)
         else:
             logger.debug("    no template url, uploading template directly.")
-<<<<<<< HEAD
-        if self.interactive or force_interactive:
-            update_method = self.interactive_update_stack
-        else:
-            update_method = self.default_update_stack
-=======
         update_method = self.select_update_method(force_interactive)
 
->>>>>>> 403cf2e5
         return update_method(fqn, template, old_parameters, parameters, tags,
                              **kwargs)
 
