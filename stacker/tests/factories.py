from mock import MagicMock

from stacker.context import Context
from stacker.lookups import Lookup


def mock_provider(**kwargs):
    return MagicMock(**kwargs)


def mock_context(namespace=None, **kwargs):
    environment = kwargs.get("environment", {})
    if namespace is not None:
        environment["namespace"] = namespace

    return Context(environment, **kwargs)


def generate_definition(base_name, stack_id, **overrides):
    definition = {
        "name": "%s.%d" % (base_name, stack_id),
        "class_path": "stacker.tests.fixtures.mock_blueprints.%s" % (
            base_name.upper()),
        "namespace": "example-com",
        "requires": []
    }
    definition.update(overrides)
    return definition


def mock_lookup(lookup_input, lookup_type, raw=None):
    if raw is None:
<<<<<<< HEAD
        raw = lookup_input
    return Lookup(type=lookup_type, input=lookup_input, raw=raw)


class SessionStub:

    """Stubber class for boto3 sessions made with session_cache.get_session()

    This is a helper class that should be used when trying to stub out
    get_session() calls using the boto3.stubber.

    Example Usage:

        @mock.patch('stacker.lookups.handlers.myfile.get_session',
                return_value=sessionStub(client))
        def myfile_test(self, client_stub):
            ...

    Attributes:
        client_stub (:class:`boto3.session.Session`:): boto3 session stub

    """

    def __init__(self, client_stub):
        self.client_stub = client_stub

    def client(self, region):
        """Returns the stubbed client object

        Args:
            region (str): So boto3 won't complain

        Returns:
            :class:`boto3.session.Session`: The stubbed boto3 session
        """
        return self.client_stub
=======
        raw = "%s %s" % (lookup_type, lookup_input)
    return Lookup(type=lookup_type, input=lookup_input, raw=raw)
>>>>>>> 0c185a1f
<|MERGE_RESOLUTION|>--- conflicted
+++ resolved
@@ -30,8 +30,7 @@
 
 def mock_lookup(lookup_input, lookup_type, raw=None):
     if raw is None:
-<<<<<<< HEAD
-        raw = lookup_input
+        raw = "%s %s" % (lookup_type, lookup_input)
     return Lookup(type=lookup_type, input=lookup_input, raw=raw)
 
 
@@ -66,8 +65,4 @@
         Returns:
             :class:`boto3.session.Session`: The stubbed boto3 session
         """
-        return self.client_stub
-=======
-        raw = "%s %s" % (lookup_type, lookup_input)
-    return Lookup(type=lookup_type, input=lookup_input, raw=raw)
->>>>>>> 0c185a1f
+        return self.client_stub