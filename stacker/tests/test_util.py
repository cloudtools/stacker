from __future__ import print_function
from __future__ import division
from __future__ import absolute_import
from future import standard_library
standard_library.install_aliases()

import unittest

import string
import os

import mock

import boto3

from stacker.config import GitPackageSource
from stacker.util import (
    cf_safe_name,
    load_object_from_string,
    camel_to_snake,
    merge_map,
    yaml_to_ordered_dict,
    get_client_region,
    get_s3_endpoint,
    s3_bucket_location_constraint,
    parse_cloudformation_template,
    Extractor,
    TarExtractor,
    TarGzipExtractor,
    ZipExtractor,
    SourceProcessor
)

<<<<<<< HEAD
=======
from stacker.hooks.utils import handle_hooks

from .factories import (
    mock_context,
    mock_provider,
)
>>>>>>> ad6013a0

regions = ["us-east-1", "cn-north-1", "ap-northeast-1", "eu-west-1",
           "ap-southeast-1", "ap-southeast-2", "us-west-2", "us-gov-west-1",
           "us-west-1", "eu-central-1", "sa-east-1"]


def mock_create_cache_directories(self, **kwargs):
    # Don't actually need the directories created in testing
    return 1


class TestUtil(unittest.TestCase):

    def test_cf_safe_name(self):
        tests = (
            ("abc-def", "AbcDef"),
            ("GhI", "GhI"),
            ("jKlm.noP", "JKlmNoP")
        )
        for t in tests:
            self.assertEqual(cf_safe_name(t[0]), t[1])

    def test_load_object_from_string(self):
        tests = (
            ("string.Template", string.Template),
            ("os.path.basename", os.path.basename),
            ("string.ascii_letters", string.ascii_letters)
        )
        for t in tests:
            self.assertIs(load_object_from_string(t[0]), t[1])

    def test_camel_to_snake(self):
        tests = (
            ("TestTemplate", "test_template"),
            ("testTemplate", "test_template"),
            ("test_Template", "test__template"),
            ("testtemplate", "testtemplate"),
        )
        for t in tests:
            self.assertEqual(camel_to_snake(t[0]), t[1])

    def test_merge_map(self):
        tests = [
            # 2 lists of stacks defined
            [{'stacks': [{'stack1': {'variables': {'a': 'b'}}}]},
             {'stacks': [{'stack2': {'variables': {'c': 'd'}}}]},
             {'stacks': [
                 {'stack1': {
                     'variables': {
                         'a': 'b'}}},
                 {'stack2': {
                     'variables': {
                         'c': 'd'}}}]}],
            # A list of stacks combined with a higher precedence dict of stacks
            [{'stacks': [{'stack1': {'variables': {'a': 'b'}}}]},
             {'stacks': {'stack2': {'variables': {'c': 'd'}}}},
             {'stacks': {'stack2': {'variables': {'c': 'd'}}}}],
            # 2 dicts of stacks with non-overlapping variables merged
            [{'stacks': {'stack1': {'variables': {'a': 'b'}}}},
             {'stacks': {'stack1': {'variables': {'c': 'd'}}}},
             {'stacks': {
                 'stack1': {
                     'variables': {
                         'a': 'b',
                         'c': 'd'}}}}],
            # 2 dicts of stacks with overlapping variables merged
            [{'stacks': {'stack1': {'variables': {'a': 'b'}}}},
             {'stacks': {'stack1': {'variables': {'a': 'c'}}}},
             {'stacks': {'stack1': {'variables': {'a': 'c'}}}}],
        ]
        for t in tests:
            self.assertEqual(merge_map(t[0], t[1]), t[2])

    def test_yaml_to_ordered_dict(self):
        raw_config = """
        pre_build:
          hook2:
            path: foo.bar
          hook1:
            path: foo1.bar1
        """
        config = yaml_to_ordered_dict(raw_config)
        self.assertEqual(list(config['pre_build'].keys())[0], 'hook2')
        self.assertEqual(config['pre_build']['hook2']['path'], 'foo.bar')

    def test_get_client_region(self):
        regions = ["us-east-1", "us-west-1", "eu-west-1", "sa-east-1"]
        for region in regions:
            client = boto3.client("s3", region_name=region)
            self.assertEqual(get_client_region(client), region)

    def test_get_s3_endpoint(self):
        endpoint_url = "https://example.com"
        client = boto3.client("s3", region_name="us-east-1",
                              endpoint_url=endpoint_url)
        self.assertEqual(get_s3_endpoint(client), endpoint_url)

    def test_s3_bucket_location_constraint(self):
        tests = (
            ("us-east-1", ""),
            ("us-west-1", "us-west-1")
        )
        for region, result in tests:
            self.assertEqual(
                s3_bucket_location_constraint(region),
                result
            )

    def test_parse_cloudformation_template(self):
        template = """AWSTemplateFormatVersion: "2010-09-09"
Parameters:
  Param1:
    Type: String
Resources:
  Bucket:
    Type: AWS::S3::Bucket
    Properties:
      BucketName:
        !Join
          - "-"
          - - !Ref "AWS::StackName"
            - !Ref "AWS::Region"
Outputs:
  DummyId:
    Value: dummy-1234"""
        parsed_template = {
            'AWSTemplateFormatVersion': '2010-09-09',
            'Outputs': {'DummyId': {'Value': 'dummy-1234'}},
            'Parameters': {'Param1': {'Type': 'String'}},
            'Resources': {
                'Bucket': {'Type': 'AWS::S3::Bucket',
                           'Properties': {
                               'BucketName': {
                                   u'Fn::Join': [
                                       '-',
                                       [{u'Ref': u'AWS::StackName'},
                                        {u'Ref': u'AWS::Region'}]
                                   ]
                               }
                           }}
            }
        }
        self.assertEqual(
            parse_cloudformation_template(template),
            parsed_template
        )

    def test_extractors(self):
        self.assertEqual(Extractor('test.zip').archive, 'test.zip')
        self.assertEqual(TarExtractor().extension(), '.tar')
        self.assertEqual(TarGzipExtractor().extension(), '.tar.gz')
        self.assertEqual(ZipExtractor().extension(), '.zip')
        for i in [TarExtractor(), ZipExtractor(), ZipExtractor()]:
            i.set_archive('/tmp/foo')
            self.assertEqual(i.archive.endswith(i.extension()), True)

    def test_SourceProcessor_helpers(self):
        with mock.patch.object(SourceProcessor,
                               'create_cache_directories',
                               new=mock_create_cache_directories):
            sp = SourceProcessor(sources={})

            self.assertEqual(
                sp.sanitize_git_path('git@github.com:foo/bar.git'),
                'git_github.com_foo_bar'
            )
            self.assertEqual(
                sp.sanitize_uri_path('http://example.com/foo/bar.gz@1'),
                'http___example.com_foo_bar.gz_1'
            )
            self.assertEqual(
                sp.sanitize_git_path('git@github.com:foo/bar.git', 'v1'),
                'git_github.com_foo_bar-v1'
            )

            for i in [GitPackageSource({'branch': 'foo'}), {'branch': 'foo'}]:
                self.assertEqual(
                    sp.determine_git_ls_remote_ref(i),
                    'refs/heads/foo'
                )
            for i in [{'uri': 'git@foo'}, {'tag': 'foo'}, {'commit': '1234'}]:
                self.assertEqual(
                    sp.determine_git_ls_remote_ref(GitPackageSource(i)),
                    'HEAD'
                )
                self.assertEqual(
                    sp.determine_git_ls_remote_ref(i),
                    'HEAD'
                )

            self.assertEqual(
                sp.git_ls_remote('https://github.com/remind101/stacker.git',
                                 'refs/heads/release-1.0'),
                b'857b4834980e582874d70feef77bb064b60762d1'
            )

            bad_configs = [{'uri': 'x',
                            'commit': '1234',
                            'tag': 'v1',
                            'branch': 'x'},
                           {'uri': 'x', 'commit': '1234', 'tag': 'v1'},
                           {'uri': 'x', 'commit': '1234', 'branch': 'x'},
                           {'uri': 'x', 'tag': 'v1', 'branch': 'x'},
                           {'uri': 'x', 'commit': '1234', 'branch': 'x'}]
            for i in bad_configs:
                with self.assertRaises(ImportError):
                    sp.determine_git_ref(GitPackageSource(i))
                with self.assertRaises(ImportError):
                    sp.determine_git_ref(i)

            self.assertEqual(
                sp.determine_git_ref(
                    GitPackageSource({'uri': 'https://github.com/remind101/'
                                             'stacker.git',
                                      'branch': 'release-1.0'})),
                '857b4834980e582874d70feef77bb064b60762d1'
            )
            self.assertEqual(
                sp.determine_git_ref(
                    GitPackageSource({'uri': 'git@foo', 'commit': '1234'})),
                '1234'
            )
            self.assertEqual(
                sp.determine_git_ref({'uri': 'git@foo', 'commit': '1234'}),
                '1234'
            )
            self.assertEqual(
                sp.determine_git_ref(
                    GitPackageSource({'uri': 'git@foo', 'tag': 'v1.0.0'})),
                'v1.0.0'
            )
            self.assertEqual(
                sp.determine_git_ref({'uri': 'git@foo', 'tag': 'v1.0.0'}),
                'v1.0.0'
            )


class TestException1(Exception):
    pass


class TestException2(Exception):
    pass


class TestExceptionRetries(unittest.TestCase):
    def setUp(self):
        self.counter = 0

    def _works_immediately(self, a, b, x=None, y=None):
        self.counter += 1
        return [a, b, x, y]

    def _works_second_attempt(self, a, b, x=None, y=None):
        self.counter += 1
        if self.counter == 2:
            return [a, b, x, y]
        raise Exception("Broke.")

    def _second_raises_exception2(self, a, b, x=None, y=None):
        self.counter += 1
        if self.counter == 2:
            return [a, b, x, y]
        raise TestException2("Broke.")

    def _throws_exception2(self, a, b, x=None, y=None):
        self.counter += 1
        raise TestException2("Broke.")<|MERGE_RESOLUTION|>--- conflicted
+++ resolved
@@ -31,15 +31,12 @@
     SourceProcessor
 )
 
-<<<<<<< HEAD
-=======
 from stacker.hooks.utils import handle_hooks
 
 from .factories import (
     mock_context,
     mock_provider,
 )
->>>>>>> ad6013a0
 
 regions = ["us-east-1", "cn-north-1", "ap-northeast-1", "eu-west-1",
            "ap-southeast-1", "ap-southeast-2", "us-west-2", "us-gov-west-1",
