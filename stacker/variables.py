from __future__ import absolute_import
from __future__ import print_function
from __future__ import division
from past.builtins import basestring
from builtins import object
from string import Template

from .exceptions import InvalidLookupCombination
from .lookups import (
    extract_lookups,
    resolve_lookups,
)

<<<<<<< HEAD
=======
from .exceptions import FailedVariableLookup

>>>>>>> 1cb24aa1

class LookupTemplate(Template):

    """A custom string template we use to replace lookup values"""
    idpattern = r'[_a-z][^\$\{\}]*'


def resolve_string(value, replacements):
    """Resolve any lookups within a string.

    Args:
        value (str): string value we're resolving lookups within
        replacements (dict): resolved lookup values

    Returns:
        str: value with any lookups resolved

    """
    lookups = extract_lookups(value)
    for lookup in lookups:
        lookup_value = replacements.get(lookup.raw)
        if not isinstance(lookup_value, basestring):
            if len(lookups) > 1:
                raise InvalidLookupCombination(lookup, lookups, value)
            return lookup_value
    # we use safe_substitute to support resolving nested lookups
    return LookupTemplate(value).safe_substitute(replacements)


def resolve(value, replacements):
    """Recursively resolve any lookups within the data structure.

    Args:
        value (Union[str, list, dict]): a structure that contains lookups
        replacements: resolved lookup values

    Returns:
        Union[str, list, dict]: value passed in with lookup values resolved

    """
    if isinstance(value, basestring):
        return resolve_string(value, replacements)
    elif isinstance(value, list):
        resolved = []
        for v in value:
            resolved.append(resolve(v, replacements))
        return resolved
    elif isinstance(value, dict):
        for key, v in value.items():
            value[key] = resolve(v, replacements)
        return value
    return value


def resolve_variables(variables, context, provider):
    """Given a list of variables, resolve all of them.

    Args:
        variables (list of :class:`stacker.variables.Variable`): list of
            variables
        context (:class:`stacker.context.Context`): stacker context
        provider (:class:`stacker.provider.base.BaseProvider`): subclass of the
            base provider

    """
    for variable in variables:
        variable.resolve(context, provider)


class Variable(object):

    """Represents a variable passed to a stack.

    Args:
        name (str): Name of the variable
        value (str): Initial value of the variable from the config

    """

    def __init__(self, name, value):
        self.name = name
        self._value = value
        self._resolved_value = None

    @property
    def lookups(self):
        """Return any lookups within the value"""
        return extract_lookups(self.value)

    @property
    def needs_resolution(self):
        """Return True if the value has any lookups that need resolving."""
        if self.lookups:
            return True
        return False

    @property
    def value(self):
        """Return the current value of the Variable.

        `_resolved_value` takes precedence over `_value`.

        """
        if self._resolved_value is not None:
            return self._resolved_value
        else:
            return self._value

    @property
    def resolved(self):
        """Boolean for whether the Variable has been resolved.

        Variables only need to be resolved if they contain lookups.

        """
        if self.needs_resolution:
            return self._resolved_value is not None
        return True

    def resolve(self, context, provider):
        """Recursively resolve any lookups with the Variable.

        Args:
            context (:class:`stacker.context.Context`): Current context for
                building the stack
            provider (:class:`stacker.provider.base.BaseProvider`): subclass of
                the base provider

        """

        while self.lookups:
            resolved_lookups = resolve_lookups(self, context, provider)
            self.replace(resolved_lookups)

    def replace(self, resolved_lookups):
        """Replace lookups in the Variable with their resolved values.

        Args:
            resolved_lookups (dict): dict of :class:`stacker.lookups.Lookup` ->
                resolved value.

        """
        replacements = {}
        for lookup, value in resolved_lookups.items():
            replacements[lookup.raw] = value

        self._resolved_value = resolve(self.value, replacements)<|MERGE_RESOLUTION|>--- conflicted
+++ resolved
@@ -11,11 +11,6 @@
     resolve_lookups,
 )
 
-<<<<<<< HEAD
-=======
-from .exceptions import FailedVariableLookup
-
->>>>>>> 1cb24aa1
 
 class LookupTemplate(Template):
 
